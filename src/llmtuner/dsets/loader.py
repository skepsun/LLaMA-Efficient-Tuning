--- conflicted
+++ resolved
@@ -20,16 +20,12 @@
     data_args: "DataArguments"
 ) -> Union["Dataset", "IterableDataset"]:
     max_samples = data_args.max_samples
-<<<<<<< HEAD
     if max_samples is not None:
         if len(max_samples) < len(data_args.dataset_list):
             max_samples = max_samples + [max_samples[-1]] * (len(data_args.dataset_list) - len(max_samples))
     all_datasets: List[Dataset] = [] # support multiple datasets
 
     for idx, dataset_attr in enumerate(data_args.dataset_list):
-=======
-    all_datasets: List[Union["Dataset", "IterableDataset"]] = [] # support multiple datasets
->>>>>>> 4da719c8
 
         logger.info("Loading dataset {}...".format(dataset_attr))
 
