# coding=utf-8
# Implements several parameter-efficient pre-training method.
# This code is inspired by
# https://github.com/huggingface/transformers/blob/v4.29.2/examples/pytorch/language-modeling/run_clm.py


import math
# Need to call this before importing transformers.
<<<<<<< HEAD
from llama_flash_attn_monkey_patch import (
    replace_llama_attn_with_flash_attn,
)

replace_llama_attn_with_flash_attn()
=======
# from llama_flash_attn_monkey_patch import (
#     replace_llama_attn_with_flash_attn,
# )

# replace_llama_attn_with_flash_attn()
>>>>>>> 11f8b197
from utils import (
    DynamicDataCollatorWithPadding,
    PeftTrainer,
    LogCallback,
    load_pretrained,
    prepare_args,
    prepare_data,
    preprocess_data,
    plot_loss
)


def main():

    # Prepare pretrained model and dataset
    model_args, data_args, training_args, finetuning_args = prepare_args(stage="pt")
    dataset = prepare_data(model_args, data_args)
    model, tokenizer = load_pretrained(model_args, finetuning_args, training_args.do_train, stage="pt")
    dataset = preprocess_data(dataset, tokenizer, data_args, training_args, stage="pt")
    data_collator = DynamicDataCollatorWithPadding(tokenizer, data_args.ignore_pad_token_for_loss)

    # Split the dataset
    if training_args.do_train:
        if data_args.dev_ratio > 1e-6:
            dataset = dataset.train_test_split(test_size=data_args.dev_ratio)
            trainer_kwargs = {"train_dataset": dataset["train"], "eval_dataset": dataset["test"]}
        else:
            trainer_kwargs = {"train_dataset": dataset}
    else: # do_eval or do_predict
        trainer_kwargs = {"eval_dataset": dataset}

    # Initialize our Trainer
    trainer = PeftTrainer(
        finetuning_args=finetuning_args,
        model=model,
        args=training_args,
        tokenizer=tokenizer,
        data_collator=data_collator,
        callbacks=[LogCallback()],
        **trainer_kwargs
    )

    # Training
    if training_args.do_train:
        train_result = trainer.train()
        trainer.log_metrics("train", train_result.metrics)
        trainer.save_metrics("train", train_result.metrics)
        trainer.save_state()
        trainer.save_model()
        if trainer.is_world_process_zero() and model_args.plot_loss:
            plot_loss(training_args.output_dir, keys=["loss", "eval_loss"])

    # Evaluation
    if training_args.do_eval:
        metrics = trainer.evaluate(metric_key_prefix="eval")

        try:
            perplexity = math.exp(metrics["eval_loss"])
        except OverflowError:
            perplexity = float("inf")
        metrics["perplexity"] = perplexity

        trainer.log_metrics("eval", metrics)
        trainer.save_metrics("eval", metrics)


def _mp_fn(index):
    # For xla_spawn (TPUs)
    main()


if __name__ == "__main__":
    main()<|MERGE_RESOLUTION|>--- conflicted
+++ resolved
@@ -6,19 +6,11 @@
 
 import math
 # Need to call this before importing transformers.
-<<<<<<< HEAD
-from llama_flash_attn_monkey_patch import (
-    replace_llama_attn_with_flash_attn,
-)
-
-replace_llama_attn_with_flash_attn()
-=======
 # from llama_flash_attn_monkey_patch import (
 #     replace_llama_attn_with_flash_attn,
 # )
 
 # replace_llama_attn_with_flash_attn()
->>>>>>> 11f8b197
 from utils import (
     DynamicDataCollatorWithPadding,
     PeftTrainer,
