import os
import torch
from typing import Literal, Optional, Tuple

from transformers import (
    AutoConfig,
    AutoModelForCausalLM,
    AutoTokenizer,
    BitsAndBytesConfig
)
from transformers.utils import check_min_version
from transformers.utils.versions import require_version
from transformers.deepspeed import is_deepspeed_zero3_enabled
from transformers.modeling_utils import PretrainedConfig, PreTrainedModel
from transformers.tokenization_utils import PreTrainedTokenizerBase
from trl import AutoModelForCausalLMWithValueHead

from llmtuner.extras.logging import get_logger
from llmtuner.extras.misc import prepare_model_for_training, print_trainable_params
from llmtuner.extras.save_and_load import load_valuehead_params
from llmtuner.hparams import ModelArguments, FinetuningArguments
from llmtuner.tuner.core.adapter import init_adapter


logger = get_logger(__name__)


check_min_version("4.29.1")
require_version("datasets>=2.12.0", "To fix: pip install datasets>=2.12.0")
require_version("accelerate>=0.21.0", "To fix: pip install accelerate>=0.21.0")
require_version("peft>=0.4.0", "To fix: pip install peft>=0.4.0")
require_version("trl>=0.4.7", "To fix: pip install trl>=0.4.7")


def load_model_and_tokenizer(
    model_args: ModelArguments,
    finetuning_args: FinetuningArguments,
    is_trainable: Optional[bool] = False,
    stage: Optional[Literal["pt", "sft", "rm", "ppo"]] = "sft"
) -> Tuple[PreTrainedModel, PreTrainedTokenizerBase]:
    r"""
    Loads pretrained model and tokenizer.

    Support both training and inference.
    """
    if (not is_trainable) and model_args.checkpoint_dir is None:
        logger.warning("Checkpoint is not found at evaluation, load the original model.")
        finetuning_args = FinetuningArguments(finetuning_type="none")

    assert stage in ["pt", "sft"] or finetuning_args.finetuning_type == "lora", \
        "RM and PPO training can only be performed with the LoRA method."

    config_kwargs = {
        "trust_remote_code": True,
        "cache_dir": model_args.cache_dir,
        "revision": model_args.model_revision,
        "use_auth_token": True if model_args.use_auth_token else None,
    }
    tokenizer_path = model_args.model_name_or_path if model_args.tokenizer_path is None else model_args.tokenizer_path
    tokenizer = AutoTokenizer.from_pretrained(
        tokenizer_path,
        use_fast=model_args.use_fast_tokenizer,
        padding_side=model_args.padding_side,
        **config_kwargs
    )
    if tokenizer.pad_token_id is None or tokenizer.pad_token_id == 64000: # 64000 for baichuan model (older version)
        tokenizer.pad_token_id = 0 # set as the <unk> token

    config = AutoConfig.from_pretrained(model_args.model_name_or_path, **config_kwargs)
    is_mergeable = True

    # Quantization configurations (using bitsandbytes library).
    if model_args.quantization_bit is not None:
        if model_args.quantization_bit == 8:
            require_version("bitsandbytes>=0.37.0", "To fix: pip install bitsandbytes>=0.37.0")
            config_kwargs["load_in_8bit"] = True
            config_kwargs["quantization_config"] = BitsAndBytesConfig(
                load_in_8bit=True,
                llm_int8_threshold=6.0
            )

        elif model_args.quantization_bit == 4:
            require_version("bitsandbytes>=0.39.0", "To fix: pip install bitsandbytes>=0.39.0")
            config_kwargs["load_in_4bit"] = True
            config_kwargs["quantization_config"] = BitsAndBytesConfig(
                load_in_4bit=True,
                bnb_4bit_compute_dtype=model_args.compute_dtype,
                bnb_4bit_use_double_quant=model_args.double_quantization,
                bnb_4bit_quant_type=model_args.quantization_type
            )

        is_mergeable = False
        config_kwargs["device_map"] = {"": int(os.environ.get("LOCAL_RANK", "0"))}
        logger.info("Quantizing model to {} bit.".format(model_args.quantization_bit))

    if model_args.checkpoint_dir is not None and finetuning_args.finetuning_type == "full":
        model_to_load = model_args.checkpoint_dir[0]
    else:
        model_to_load = model_args.model_name_or_path

    # Load and prepare pretrained models (without valuehead).
<<<<<<< HEAD
    try:
        model = AutoModelForCausalLM.from_pretrained(
            model_to_load,
            config=config,
            torch_dtype=torch.bfloat16 if model_args.compute_dtype == torch.bfloat16 else torch.float16,
            low_cpu_mem_usage=True,
            **config_kwargs
        )
    except:
        model = AutoModelForCausalLM.from_pretrained(
            model_to_load,
            config=config,
            torch_dtype=torch.bfloat16 if model_args.compute_dtype == torch.bfloat16 else torch.float16,
            low_cpu_mem_usage=False,
            **config_kwargs
        )
    if model_args.extend_vocab:
        model.resize_token_embeddings(len(tokenizer))
    # if model_args.extend_vocab:
    #     for name, param in model.named_parameters():
    #         if ("model.embed_tokens" not in name) and ("lm_head" not in name):
    #             param.requires_grad = False
=======
    model = AutoModelForCausalLM.from_pretrained(
        model_to_load,
        config=config,
        torch_dtype=torch.bfloat16 if model_args.compute_dtype == torch.bfloat16 else torch.float16,
        low_cpu_mem_usage=(not is_deepspeed_zero3_enabled()),
        **config_kwargs
    )

>>>>>>> 00efa8a0
    # Register auto class to save the custom code files.
    if isinstance(config, PretrainedConfig) and "AutoConfig" in getattr(config, "auto_map", {}):
        config.__class__.register_for_auto_class()
    if isinstance(model, PreTrainedModel) and "AutoModelForCausalLM" in getattr(config, "auto_map", {}):
        model.__class__.register_for_auto_class()
    if isinstance(tokenizer, PreTrainedTokenizerBase) and "AutoTokenizer" in tokenizer.init_kwargs.get("auto_map", {}):
        tokenizer.__class__.register_for_auto_class()

    # Initialize adapters
    model = prepare_model_for_training(model, finetuning_args.finetuning_type) if is_trainable else model
    model = init_adapter(model, model_args, finetuning_args, is_trainable, is_mergeable)

    if stage == "rm" or stage == "ppo": # add value head
        model = AutoModelForCausalLMWithValueHead.from_pretrained(model)

        if stage == "rm" and model_args.checkpoint_dir is not None: # load valuehead weights to evaluate reward model
            logger.warning("Only the last checkpoint containing valuehead will be loaded as the valuehead.")
            if load_valuehead_params(model, model_args.checkpoint_dir[-1]):
                model.v_head.load_state_dict({
                    "summary.weight": getattr(model, "reward_head_weight"),
                    "summary.bias": getattr(model, "reward_head_bias")
                })

        if stage == "ppo": # load reward model
            assert is_trainable, "PPO stage cannot be performed at evaluation."
            assert model_args.reward_model is not None, "Reward model is necessary for PPO training."
            logger.info("Load reward model from {}".format(model_args.reward_model))
            model.pretrained_model.load_adapter(model_args.reward_model, "reward", is_trainable=False)
            assert load_valuehead_params(model, model_args.reward_model), "Reward model is not correctly loaded."

    if not is_trainable:
        model.requires_grad_(False) # fix all model params
        model = model.half() if model_args.quantization_bit is None else model # cast from fp32 to fp16

    print_trainable_params(model)

    return model, tokenizer<|MERGE_RESOLUTION|>--- conflicted
+++ resolved
@@ -99,30 +99,6 @@
         model_to_load = model_args.model_name_or_path
 
     # Load and prepare pretrained models (without valuehead).
-<<<<<<< HEAD
-    try:
-        model = AutoModelForCausalLM.from_pretrained(
-            model_to_load,
-            config=config,
-            torch_dtype=torch.bfloat16 if model_args.compute_dtype == torch.bfloat16 else torch.float16,
-            low_cpu_mem_usage=True,
-            **config_kwargs
-        )
-    except:
-        model = AutoModelForCausalLM.from_pretrained(
-            model_to_load,
-            config=config,
-            torch_dtype=torch.bfloat16 if model_args.compute_dtype == torch.bfloat16 else torch.float16,
-            low_cpu_mem_usage=False,
-            **config_kwargs
-        )
-    if model_args.extend_vocab:
-        model.resize_token_embeddings(len(tokenizer))
-    # if model_args.extend_vocab:
-    #     for name, param in model.named_parameters():
-    #         if ("model.embed_tokens" not in name) and ("lm_head" not in name):
-    #             param.requires_grad = False
-=======
     model = AutoModelForCausalLM.from_pretrained(
         model_to_load,
         config=config,
@@ -131,7 +107,6 @@
         **config_kwargs
     )
 
->>>>>>> 00efa8a0
     # Register auto class to save the custom code files.
     if isinstance(config, PretrainedConfig) and "AutoConfig" in getattr(config, "auto_map", {}):
         config.__class__.register_for_auto_class()
