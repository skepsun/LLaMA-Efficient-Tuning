--- conflicted
+++ resolved
@@ -87,54 +87,6 @@
         self.log_callback.on_train_begin(self.args, self.state, self.control)
 
         for step in tqdm(range(max_steps), disable=not self.is_world_process_zero(), leave=False):
-<<<<<<< HEAD
-
-            for _ in range(self.config.gradient_accumulation_steps):
-
-                batch = next(dataiter)
-                steps_trained += 1
-
-                unwrapped_model.gradient_checkpointing_disable()
-                unwrapped_model.config.use_cache = True
-
-                # Get response from model
-                query_tensors: torch.Tensor = batch["input_ids"]
-                response_tensors = self.generate(batch, length_sampler=output_length_sampler, return_prompt=False, **gen_kwargs)
-
-                queries: List[torch.Tensor] = []
-                responses: List[torch.Tensor] = []
-                for i in range(len(query_tensors)):
-                    query_length = (query_tensors[i] != self.tokenizer.pad_token_id).nonzero()[0]
-                    response_length = (response_tensors[i] != self.tokenizer.pad_token_id).nonzero()[-1] + 1
-                    queries.append(query_tensors[i, query_length:]) # remove padding from left
-                    if response_length < 2: # make response have at least 2 tokens
-                        responses.append(response_tensors.new_empty(2).fill_(self.tokenizer.eos_token_id))
-                    else:
-                        responses.append(response_tensors[i, :response_length]) # remove padding from right
-
-                # Compute rewards
-                replace_model(unwrapped_model, target="reward")
-                _, _, values = self.model(**self.prepare_model_inputs(queries, responses))
-                rewards = [reward for reward in values[:, -1].to(torch.float32)] # use float32 type
-                replace_model(unwrapped_model, target="default") # make sure the model is default at the end
-
-                # Run PPO step
-                unwrapped_model.gradient_checkpointing_enable()
-                unwrapped_model.config.use_cache = False
-
-                stats = self.step(queries, responses, rewards)
-                self.log_stats(stats, batch, rewards)
-
-                loss_meter.update(stats["ppo/loss/total"], n=len(rewards))
-                reward_meter.update(torch.stack(rewards).mean().item(), n=len(rewards))
-
-                if self.control.should_epoch_stop or self.control.should_training_stop:
-                    break
-
-                if steps_trained == len_dataloader:
-                    dataiter = iter(self.dataloader)
-                    steps_trained = 0
-=======
             batch = next(dataiter)
             steps_trained += 1
 
@@ -170,7 +122,6 @@
 
             loss_meter.update(stats["ppo/loss/total"], n=len(rewards))
             reward_meter.update(torch.stack(rewards).mean().item(), n=len(rewards))
->>>>>>> 00efa8a0
 
             if self.is_world_process_zero() and (step+1) % self.args.logging_steps == 0:
                 logs = dict(
