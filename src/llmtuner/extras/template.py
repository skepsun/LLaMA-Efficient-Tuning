--- conflicted
+++ resolved
@@ -625,25 +625,15 @@
     ]
 )
 
-<<<<<<< HEAD
 r"""
 Supports: https://github.com/OpenBuddy/OpenBuddy/blob/main/system.prompt
 """
 register_template(
     name="openbuddy",
-=======
-
-r"""
-Supports: https://huggingface.co/xverse/XVERSE-13B-Chat
-"""
-register_template(
-    name="xverse",
->>>>>>> 9224db90
-    prefix=[
-        "{{system}}"
-    ],
-    prompt=[
-<<<<<<< HEAD
+    prefix=[
+        "{{system}}"
+    ],
+    prompt=[
         "User: {{query}}\nAssistant: "
     ],
     system=("You are a helpful, respectful and honest INTP-T AI Assistant named Buddy. You are talking to a human User.\n"
@@ -657,10 +647,19 @@
     sep=[
         "\n"
     ]
-=======
+)
+
+r"""
+Supports: https://huggingface.co/xverse/XVERSE-13B-Chat
+"""
+register_template(
+    name="xverse",
+    prefix=[
+        "{{system}}"
+    ],
+    prompt=[
         "Human: {{query}}\n\nAssistant: "
     ],
     system="",
     sep=[]
->>>>>>> 9224db90
 )