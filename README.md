# LLaMA Efficient Tuning

[![GitHub Repo stars](https://img.shields.io/github/stars/hiyouga/LLaMA-Efficient-Tuning?style=social)](https://github.com/hiyouga/LLaMA-Efficient-Tuning/stargazers)
[![GitHub Code License](https://img.shields.io/github/license/hiyouga/LLaMA-Efficient-Tuning)](LICENSE)
[![GitHub last commit](https://img.shields.io/github/last-commit/hiyouga/LLaMA-Efficient-Tuning)](https://github.com/hiyouga/LLaMA-Efficient-Tuning/commits/main)
[![PyPI](https://img.shields.io/pypi/v/llmtuner)](https://pypi.org/project/llmtuner/)
[![GitHub pull request](https://img.shields.io/badge/PRs-welcome-blue)](https://github.com/hiyouga/LLaMA-Efficient-Tuning/pulls)

👋 Join our [WeChat](assets/wechat.jpg).

## Changelog

[23/07/11] Now we support training the **Baichuan-13B** model in this repo. Try `--model_name_or_path baichuan-inc/Baichuan-13B-Base`, `--padding_side right` and `--lora_target W_pack` arguments to train the Baichuan-13B model. Remember to use `--prompt_template baichuan` argument when you are using the Baichuan-13B-Chat model.

[23/07/09] Now we release [FastEdit](https://github.com/hiyouga/FastEdit)⚡🩹, an easy-to-use package for editing the factual knowledge of large language models efficiently. Please follow [FastEdit](https://github.com/hiyouga/FastEdit) if you are interested.

[23/07/07] Now we support training the **InternLM-7B** model in this repo. Try `--model_name_or_path internlm/internlm-7b` argument to use the InternLM model. Remember to use `--prompt_template intern` argument when you are using the InternLM-chat model.

[23/07/05] Now we support training the **Falcon-7B/40B** models in this repo. Try `--model_name_or_path tiiuae/falcon-7b` and `--lora_target query_key_value` arguments to use the Falcon model.

[23/06/29] We provide a **reproducible example** of training a chat model using instruction-following datasets, see this [HuggingFace Repo](https://huggingface.co/hiyouga/baichuan-7b-sft) for details.

[23/06/22] Now we align the [demo API](src/api_demo.py) with the [OpenAI's](https://platform.openai.com/docs/api-reference/chat) format where you can insert the fine-tuned model in **arbitrary ChatGPT-based applications**.

[23/06/15] Now we support training the **Baichuan-7B** model in this repo. Try `--model_name_or_path baichuan-inc/Baichuan-7B` and `--lora_target W_pack` arguments to use the Baichuan-7B model. If you want to train with RTX3090, use `git checkout baichuan-7b-rtx3090` to switch to the `baichuan-7b-rtx3090` branch and try the `--baichuan_rtx_gpu true` argument. (Other RTX series GPUs can also be tried)

[23/06/03] Now we support quantized training and inference (aka **[QLoRA](https://github.com/artidoro/qlora)**). Try `--quantization_bit 4/8` argument to work with quantized model. (experimental feature)

[23/05/31] Now we support training the **BLOOM & BLOOMZ** models in this repo. Try `--model_name_or_path bigscience/bloomz-7b1-mt` and `--lora_target query_key_value` arguments to use the BLOOMZ model.

## Supported Models

- [LLaMA](https://github.com/facebookresearch/llama) (7B/13B/33B/65B)
- [BLOOM](https://huggingface.co/bigscience/bloom) & [BLOOMZ](https://huggingface.co/bigscience/bloomz) (560M/1.1B/1.7B/3B/7.1B/176B)
- [Falcon](https://huggingface.co/tiiuae/falcon-7b) (7B/40B)
- [Baichuan](https://huggingface.co/baichuan-inc/baichuan-7B) (7B/13B)
- [InternLM](https://github.com/InternLM/InternLM) (7B)

## Supported Training Approaches

- [(Continually) pre-training](https://s3-us-west-2.amazonaws.com/openai-assets/research-covers/language-unsupervised/language_understanding_paper.pdf)
  - Full-parameter tuning
  - Partial-parameter tuning
  - [LoRA](https://arxiv.org/abs/2106.09685)
  - [QLoRA](https://arxiv.org/abs/2305.14314)
- [Supervised fine-tuning](https://arxiv.org/abs/2109.01652)
  - Full-parameter tuning
  - Partial-parameter tuning
  - [LoRA](https://arxiv.org/abs/2106.09685)
  - [QLoRA](https://arxiv.org/abs/2305.14314)
- [RLHF](https://arxiv.org/abs/2203.02155)
  - [LoRA](https://arxiv.org/abs/2106.09685)
  - [QLoRA](https://arxiv.org/abs/2305.14314)

## Provided Datasets

- For pre-training:
  - [Wiki Demo](data/wiki_demo.txt)
- For supervised fine-tuning:
  - [Stanford Alpaca](https://github.com/tatsu-lab/stanford_alpaca)
  - [Stanford Alpaca (Chinese)](https://github.com/ymcui/Chinese-LLaMA-Alpaca)
  - [GPT-4 Generated Data](https://github.com/Instruction-Tuning-with-GPT-4/GPT-4-LLM)
  - [BELLE 2M](https://huggingface.co/datasets/BelleGroup/train_2M_CN)
  - [BELLE 1M](https://huggingface.co/datasets/BelleGroup/train_1M_CN)
  - [BELLE 0.5M](https://huggingface.co/datasets/BelleGroup/train_0.5M_CN)
  - [BELLE Dialogue 0.4M](https://huggingface.co/datasets/BelleGroup/generated_chat_0.4M)
  - [BELLE School Math 0.25M](https://huggingface.co/datasets/BelleGroup/school_math_0.25M)
  - [BELLE Multiturn Chat 0.8M](https://huggingface.co/datasets/BelleGroup/multiturn_chat_0.8M)
  - [Guanaco Dataset](https://huggingface.co/datasets/JosephusCheung/GuanacoDataset)
  - [Firefly 1.1M](https://huggingface.co/datasets/YeungNLP/firefly-train-1.1M)
  - [CodeAlpaca 20k](https://huggingface.co/datasets/sahil2801/CodeAlpaca-20k)
  - [Alpaca CoT](https://huggingface.co/datasets/QingyiSi/Alpaca-CoT)
  - [Web QA (Chinese)](https://huggingface.co/datasets/suolyer/webqa)
  - [UltraChat](https://github.com/thunlp/UltraChat)
  - [Open Assistant](https://huggingface.co/datasets/OpenAssistant/oasst1)
  - [Open Assistant (Chinese)](https://huggingface.co/datasets/OpenAssistant/oasst1)
  - [WebNovel (Chinese)](https://huggingface.co/datasets/zxbsmk/webnovel_cn)
- For reward model training:
  - [HH-RLHF](https://huggingface.co/datasets/Anthropic/hh-rlhf)
  - [Open Assistant](https://huggingface.co/datasets/OpenAssistant/oasst1)
  - [Open Assistant (Chinese)](https://huggingface.co/datasets/OpenAssistant/oasst1)
  - [GPT-4 Generated Data](https://github.com/Instruction-Tuning-with-GPT-4/GPT-4-LLM)
  - [GPT-4 Generated Data (Chinese)](https://github.com/Instruction-Tuning-with-GPT-4/GPT-4-LLM)

Please refer to [data/README.md](data/README.md) for details.

Some datasets require confirmation before using them, so we recommend logging in with your HuggingFace account using these commands.

```bash
pip install --upgrade huggingface_hub
huggingface-cli login
```

## Requirement

- Python 3.8+ and PyTorch 1.13.1+
- 🤗Transformers, Datasets, Accelerate, PEFT and TRL
- jieba, rouge-chinese and nltk (used at evaluation)
- gradio and matplotlib (used in web_demo.py)
- uvicorn, fastapi and sse-starlette (used in api_demo.py)

And **powerful GPUs**!

If you want to enable quantized LoRA (QLoRA) on the Windows platform, you should install a pre-built version of `bitsandbytes` library, which supports CUDA 11.1 to 12.1.

```bash
pip install https://github.com/jllllll/bitsandbytes-windows-webui/releases/download/wheels/bitsandbytes-0.39.1-py3-none-win_amd64.whl
```

## Getting Started

### Data Preparation (optional)

Please refer to `data/example_dataset` for checking the details about the format of dataset files. You can either use a single `.json` file or a [dataset loading script](https://huggingface.co/docs/datasets/dataset_script) with multiple files to create a custom dataset.

Note: please update `data/dataset_info.json` to use your custom dataset. About the format of this file, please refer to `data/README.md`.

### Dependence Installation (optional)

```bash
git clone https://github.com/hiyouga/LLaMA-Efficient-Tuning.git
conda create -n llama_etuning python=3.10
conda activate llama_etuning
cd LLaMA-Efficient-Tuning
pip install -r requirements.txt
```

### LLaMA Weights Preparation (optional)

1. Download the weights of the LLaMA models.
2. Convert them to HF format using the following command.

```bash
python -m transformers.models.llama.convert_llama_weights_to_hf \
    --input_dir path_to_llama_weights --model_size 7B --output_dir path_to_llama_model
```

### (Continually) Pre-Training

```bash
CUDA_VISIBLE_DEVICES=0 python src/train_bash.py \
    --stage pt \
    --model_name_or_path path_to_your_model \
    --do_train \
    --dataset wiki_demo \
    --finetuning_type lora \
    --output_dir path_to_pt_checkpoint \
    --overwrite_cache \
    --per_device_train_batch_size 4 \
    --gradient_accumulation_steps 4 \
    --lr_scheduler_type cosine \
    --logging_steps 10 \
    --save_steps 1000 \
    --learning_rate 5e-5 \
    --num_train_epochs 3.0 \
    --plot_loss \
    --fp16
```

### Supervised Fine-Tuning

```bash
CUDA_VISIBLE_DEVICES=0 python src/train_bash.py \
    --stage sft \
    --model_name_or_path path_to_your_model \
    --do_train \
    --dataset alpaca_gpt4_en \
    --finetuning_type lora \
    --output_dir path_to_sft_checkpoint \
    --overwrite_cache \
    --per_device_train_batch_size 4 \
    --gradient_accumulation_steps 4 \
    --lr_scheduler_type cosine \
    --logging_steps 10 \
    --save_steps 1000 \
    --learning_rate 5e-5 \
    --num_train_epochs 3.0 \
    --plot_loss \
    --fp16
```

### Reward Model Training

```bash
<<<<<<< HEAD
CUDA_VISIBLE_DEVICES=0 python src/train_rm.py \
    --model_name_or_path /d1/data/chuxiong/my_llm/output/baichuan-7b-sft \
=======
CUDA_VISIBLE_DEVICES=0 python src/train_bash.py \
    --stage rm \
    --model_name_or_path path_to_your_model \
>>>>>>> 1e135843
    --do_train \
    --dataset comparison_gpt4_zh \
    --finetuning_type lora \
    --output_dir path_to_rm_checkpoint \
    --per_device_train_batch_size 4 \
    --gradient_accumulation_steps 4 \
    --lr_scheduler_type cosine \
    --logging_steps 10 \
    --save_steps 1000 \
    --learning_rate 1e-5 \
    --num_train_epochs 1.0 \
    --plot_loss \
    --fp16
```

### PPO Training (RLHF)

```bash
CUDA_VISIBLE_DEVICES=0 python src/train_bash.py \
    --stage ppo \
    --model_name_or_path path_to_your_model \
    --do_train \
    --dataset alpaca_gpt4_en \
    --finetuning_type lora \
    --checkpoint_dir path_to_sft_checkpoint \
    --reward_model path_to_rm_checkpoint \
    --output_dir path_to_ppo_checkpoint \
    --per_device_train_batch_size 2 \
    --gradient_accumulation_steps 4 \
    --lr_scheduler_type cosine \
    --logging_steps 10 \
    --save_steps 1000 \
    --learning_rate 1e-5 \
    --num_train_epochs 1.0 \
    --resume_lora_training False \
    --plot_loss
```

### Distributed Training

```bash
accelerate config # configure the environment
accelerate launch src/train_bash.py # arguments (same as above)
```

<details><summary>Example configuration for full-tuning with DeepSpeed ZeRO-2</summary>

```yaml
compute_environment: LOCAL_MACHINE
deepspeed_config:
  gradient_accumulation_steps: 4
  gradient_clipping: 0.5
  offload_optimizer_device: none
  offload_param_device: none
  zero3_init_flag: false
  zero_stage: 2
distributed_type: DEEPSPEED
downcast_bf16: 'no'
machine_rank: 0
main_training_function: main
mixed_precision: fp16
num_machines: 1
num_processes: 4
rdzv_backend: static
same_network: true
tpu_env: []
tpu_use_cluster: false
tpu_use_sudo: false
use_cpu: false
```

</details>

### Evaluation (BLEU and ROUGE_CHINESE)

```bash
CUDA_VISIBLE_DEVICES=0 python src/train_bash.py \
    --stage pt \
    --model_name_or_path path_to_your_model \
    --do_eval \
    --dataset alpaca_gpt4_en \
    --checkpoint_dir path_to_checkpoint \
    --output_dir path_to_eval_result \
    --per_device_eval_batch_size 8 \
    --max_samples 50 \
    --predict_with_generate
```

We recommend using `--per_device_eval_batch_size=1` and `--max_target_length 128` at 4/8-bit evaluation.

### API / CLI / Web Demo

```bash
python src/xxx_demo.py \
    --model_name_or_path path_to_your_model \
    --checkpoint_dir path_to_checkpoint
```

### Export model

```bash
python src/export_model.py \
    --model_name_or_path path_to_your_model \
    --checkpoint_dir path_to_checkpoint \
    --output_dir path_to_export
```

## License

This repository is licensed under the [Apache-2.0 License](LICENSE).

Please follow the model licenses to use the corresponding model weights:

- [LLaMA](https://github.com/facebookresearch/llama/blob/main/MODEL_CARD.md)
- [BLOOM](https://huggingface.co/spaces/bigscience/license)
- [Falcon](LICENSE)
- [baichuan](https://huggingface.co/baichuan-inc/baichuan-7B/resolve/main/baichuan-7B%20%E6%A8%A1%E5%9E%8B%E8%AE%B8%E5%8F%AF%E5%8D%8F%E8%AE%AE.pdf)
- [InternLM](https://github.com/InternLM/InternLM#open-source-license)

## Citation

If this work is helpful, please kindly cite as:

```bibtex
@Misc{llama-efficient-tuning,
  title = {LLaMA Efficient Tuning},
  author = {hiyouga},
  howpublished = {\url{https://github.com/hiyouga/LLaMA-Efficient-Tuning}},
  year = {2023}
}
```

## Acknowledgement

This repo is a sibling of [ChatGLM-Efficient-Tuning](https://github.com/hiyouga/ChatGLM-Efficient-Tuning). They share a similar code structure of efficient tuning on large language models.

## Star History

![Star History Chart](https://api.star-history.com/svg?repos=hiyouga/LLaMA-Efficient-Tuning&type=Date)<|MERGE_RESOLUTION|>--- conflicted
+++ resolved
@@ -182,14 +182,9 @@
 ### Reward Model Training
 
 ```bash
-<<<<<<< HEAD
-CUDA_VISIBLE_DEVICES=0 python src/train_rm.py \
-    --model_name_or_path /d1/data/chuxiong/my_llm/output/baichuan-7b-sft \
-=======
 CUDA_VISIBLE_DEVICES=0 python src/train_bash.py \
     --stage rm \
     --model_name_or_path path_to_your_model \
->>>>>>> 1e135843
     --do_train \
     --dataset comparison_gpt4_zh \
     --finetuning_type lora \
