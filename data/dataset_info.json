{
  "alpaca_en": {
    "file_name": "alpaca_data_en_52k.json",
    "file_sha1": "607f94a7f581341e59685aef32f531095232cf23"
  },
  "alpaca_zh": {
    "file_name": "alpaca_data_zh_51k.json",
    "file_sha1": "e655af3db557a4197f7b0cf92e1986b08fae6311"
  },
  "alpaca_gpt4_en": {
    "file_name": "alpaca_gpt4_data_en.json",
    "file_sha1": "647f4ad447bd993e4b6b6223d1be15208bab694a"
  },
  "alpaca_gpt4_zh": {
    "file_name": "alpaca_gpt4_data_zh.json",
    "file_sha1": "3eaa3bda364ccdd59925d7448a698256c31ef845"
  },
  "moss_belle_law": {
    "script_url": "moss_belle_law",
    "columns": {
      "prompt": "instruction",
      "query": "",
      "response": "output",
      "history": "history",
      "prefix": ""
    }
  },
  "self_cognition": {
    "file_name": "self_cognition.json",
    "file_sha1": "6287a730ada924fc5d9eadc6d8f865e01b7a6f67"
  },
  "oaast_sft": {
    "file_name": "oaast_sft.json",
    "file_sha1": "7baf5d43e67a91f9bbdf4e400dbe033b87e9757e",
    "columns": {
      "prompt": "instruction",
      "query": "input",
      "response": "output",
      "history": "history",
      "prefix": ""
    }
  },
  "oaast_sft_zh": {
    "file_name": "oaast_sft_zh.json",
    "file_sha1": "a6a91f18f80f37b10ded9cf633fb50c033bf7b9f",
    "columns": {
      "prompt": "instruction",
      "query": "input",
      "response": "output",
      "history": "history",
      "prefix": ""
    }
  },
  "sharegpt_zh": {
    "file_name": "sharegpt_zh_27k.json",
    "file_sha1": "baf766bcf3d61f1b783728c14ce695af57a86e6e",
    "columns": {
      "prompt": "instruction",
      "query": "input",
      "response": "output",
      "history": "history",
      "prefix": ""
    }
  },
  "lima": {
    "file_name": "lima.json",
    "file_sha1": "9db59f6b7007dc4b17529fc63379b9cd61640f37",
    "columns": {
      "prompt": "instruction",
      "query": "input",
      "response": "output",
      "history": "history",
      "prefix": ""
    }
  },
  "lima_chinese": {
    "file_name": "lima-chinese.json",
    "columns": {
      "prompt": "instruction",
      "query": "input",
      "response": "output",
      "history": "history",
      "prefix": ""
    }
  },
  "medical": {
    "script_url": "medical",
    "columns": {
      "prompt": "instruction",
      "query": "input",
      "response": "output",
      "history": "",
      "prefix": ""
    }
  },
  "example": {
    "script_url": "example_dataset",
    "columns": {
      "prompt": "instruction",
      "query": "input",
      "response": "output",
      "history": "",
      "prefix": ""
    }
  },
  "guanaco": {
    "hf_hub_url": "JosephusCheung/GuanacoDataset"
  },
  "belle_0.5m": {
    "hf_hub_url": "BelleGroup/train_0.5M_CN"
  },
  "belle_1m": {
    "hf_hub_url": "BelleGroup/train_1M_CN"
  },
  "belle_2m": {
    "hf_hub_url": "BelleGroup/train_2M_CN"
  },
  "belle_dialog": {
    "hf_hub_url": "BelleGroup/generated_chat_0.4M"
  },
  "belle_math": {
    "hf_hub_url": "BelleGroup/school_math_0.25M"
  },
  "belle_multiturn": {
    "script_url": "belle_multiturn",
    "columns": {
      "prompt": "instruction",
      "query": "",
      "response": "output",
      "history": "history",
      "prefix": ""
    }
  },
  "chinese_guanaco": {
    "hf_hub_url": "Chinese-Vicuna/guanaco_belle_merge_v1.0",
    "columns": {
      "prompt": "instruction",
      "query": "input",
      "response": "output",
      "history": "",
      "prefix": ""
    }
  },
  "firefly": {
    "hf_hub_url": "YeungNLP/firefly-train-1.1M",
    "columns": {
      "prompt": "input",
      "query": "",
      "response": "target",
      "history": "",
      "prefix": ""
    }
  },
  "codealpaca": {
    "hf_hub_url": "sahil2801/CodeAlpaca-20k"
  },
  "alpaca_cot": {
    "hf_hub_url": "QingyiSi/Alpaca-CoT"
  },
  "alpaca_cot_cn": {
    "file_name": "CoT_Chinese_data.json"
  },
  "alpaca_evol_cleaned": {
    "hf_hub_url": "PocketDoc/Alpaca_Evol_Instruct_Cleaned"
  },
  "tigerbot_kaggle_leetcode":{
    "hf_hub_url": "TigerResearch/tigerbot-kaggle-leetcodesolutions-en-2k"
  },
  "tigerbot_HC3_zh":{
    "hf_hub_url": "TigerResearch/tigerbot-HC3-zh-12k"
  },
  "tigerbot_firefly_zh":{
    "hf_hub_url": "TigerResearch/tigerbot-firefly-zh-20k"
  },
  "tigerbot_wiki_qa_zh":{
    "hf_hub_url": "TigerResearch/tigerbot-wiki-qa-zh-1k"
  },
  "tigerbot_book_qa":{
    "hf_hub_url": "TigerResearch/tigerbot-book-qa-1k"
  },
  "grade_school_math":{
    "hf_hub_url": "qwedsacf/grade-school-math-instructions",
    "columns":{
      "prompt": "INSTRUCTION",
      "query": "",
      "response": "RESPONSE",
      "history": "",
      "prefix": ""
    }
  },
  "alpaca_cleaned":{
    "hf_hub_url": "yahma/alpaca-cleaned",
    "columns":{
      "prompt": "instruction",
      "query": "input",
      "response": "output",
      "hisotry": "",
      "prefix": ""
    }
  },
  "alpaca_evol_instruct_cleaned":{
    "hf_hub_url": "PocketDoc/Alpaca_Evol_Instruct_Cleaned",
    "columns":{
      "prompt": "instruction",
      "query": "input",
      "response": "output",
      "hisotry": "",
      "prefix": ""
    }
  },
  "ziya_ft_small":{
    "script_url": "ziya_ft_small",
    "columns": {
      "prompt": "instruction",
      "query": "",
      "response": "output",
      "history": "history",
      "prefix": ""
    }
  },
  "webqa": {
    "hf_hub_url": "suolyer/webqa",
    "columns": {
      "prompt": "input",
      "query": "",
      "response": "output",
      "history": "",
      "prefix": ""
    }
  },
  "ultra_chat": {
    "script_url": "ultra_chat",
    "columns": {
      "prompt": "instruction",
      "query": "",
      "response": "output",
      "history": "history",
      "prefix": ""
    }
  },
  "novel_tokens512_50k": {
    "hf_hub_url": "zxbsmk/webnovel_cn"
  },
  "adgen": {
    "hf_hub_url": "HasturOfficial/adgen",
    "columns": {
      "prompt": "content",
      "query": "",
      "response": "summary",
      "history": ""
    }
  },
  "comparison_gpt4_en": {
    "file_name": "comparison_gpt4_data_en.json",
    "file_sha1": "96fa18313544e22444fe20eead7754b17da452ae",
    "ranking": true
  },
  "comparison_gpt4_zh": {
    "file_name": "comparison_gpt4_data_zh.json",
    "file_sha1": "515b18ed497199131ddcc1af950345c11dc5c7fd",
    "ranking": true
  },
  "crimekg_assistant_52k": {
    "file_name": "crimekg_assistant_52k.json",
    "columns": {
      "prompt": "question",
      "query": "",
      "response": "answer",
      "hisotry": "",
      "prefix": ""
    }
  },
  "crimekg_assistant_92k": {
    "file_name": "crimekg_assistant_92k.json",
    "columns": {
      "prompt": "question",
      "query": "",
      "response": "answer",
      "hisotry": "",
      "prefix": ""
    }
  },
  "moss_belle_law_rm": {
    "file_name": "moss_belle_law_rm.json"
  },
  "sharegpt_rm": {
    "file_name": "sharegpt_rm_cleaned.json"
  },
  "sharegpt": {
    "script_url": "sharegpt",
    "columns": {
      "prompt": "instruction",
      "query": "",
      "response": "output",
      "history": "history",
      "prefix": ""
    }
  },
  "moss_and_ultrachat": {
    "script_url": "moss_and_ultrachat",
    "columns": {
      "prompt": "instruction",
      "query": "",
      "response": "output",
      "history": "history",
      "prefix": ""
    }
  },
  "hh_rlhf_en": {
    "script_url": "hh_rlhf_en",
    "columns": {
      "prompt": "instruction",
      "query": "",
      "response": "output",
<<<<<<< HEAD
      "history": "history",
      "prefix": ""
    }
  },
  "hh_rlhf_cn": {
    "script_url": "hh_rlhf_cn",
    "columns": {
      "prompt": "instruction",
      "query": "",
      "response": "output",
      "history": "history",
      "prefix": ""
    }
  },
  "hh_rlhf_cn_prompt": {
    "script_url": "hh_rlhf_cn_prompt",
    "columns": {
      "prompt": "instruction",
      "query": "",
      "response": "output",
      "history": "history",
      "prefix": ""
    }
  },
  "anima_belle_rlhf": {
    "script_url": "anima_belle_rlhf",
    "columns": {
      "prompt": "instruction",
      "query": "",
      "response": "output",
      "history": "history",
      "prefix": ""
    }
=======
      "history": "history"
    },
    "ranking": true
>>>>>>> 9224db90
  },
  "oaast_rm": {
    "file_name": "oaast_rm.json",
    "file_sha1": "622d420e9b70003b210618253bd3d9d2891d86cb",
    "columns": {
      "prompt": "instruction",
      "query": "input",
      "response": "output",
<<<<<<< HEAD
      "history": "history",
      "prefix": ""
    }
=======
      "history": "history"
    },
    "ranking": true
>>>>>>> 9224db90
  },
  "oaast_rm_zh": {
    "file_name": "oaast_rm_zh.json",
    "file_sha1": "1065af1f3784dd61be5e79713a35f427b713a232",
    "columns": {
      "prompt": "instruction",
      "query": "input",
      "response": "output",
<<<<<<< HEAD
      "history": "history",
      "prefix": ""
    }
  },
  "hh_rlhf_sft_en": {
    "script_url": "hh_rlhf_sft_en",
    "columns": {
      "prompt": "instruction",
      "query": "",
      "response": "output",
      "history": "history",
      "prefix": ""
    }
  },
  "oasst_dolly_hhrlhf": {
    "hf_hub_url": "VMware/open-instruct-v1-oasst-dolly-hhrlhf",
    "columns": {
      "prompt": "instruction",
      "query": "",
      "response": "response",
      "history": "",
      "prefix": ""
    }
  },
  "flores": {
    "hf_hub_url": "facebook/flores",
    "columns": {
      "prompt": "sentence",
      "query": "",
      "response": "",
      "history": "",
      "prefix": ""
    }
=======
      "history": "history"
    },
    "ranking": true
>>>>>>> 9224db90
  },
  "wiki_demo": {
    "file_name": "wiki_demo.txt",
    "file_sha1": "b2288edb05b233e5b35250fd4b308a5fa21fa66d",
    "columns": {
      "prompt": "text",
      "query": "",
      "response": "",
      "history": "",
      "prefix": ""
    }
  },
  "all_cn_laws": {
    "script_url": "all_cn_laws",
    "columns": {
      "prompt": "",
      "query": "",
      "response": "text",
      "history": "",
      "prefix": ""
    }
  },
  "wikitext": {
    "hf_hub_url": "conceptofmind/wikitext-2-v1-clean",
    "columns": {
      "prompt": "text",
      "query": "",
      "response": "",
      "history": "",
      "prefix": ""
    }
  },
  "linly_pretrain": {
    "hf_hub_url": "Linly-AI/Chinese-pretraining-dataset",
    "columns": {
      "prompt": "text",
      "query": "",
      "response": "",
      "history": "",
      "prefix": ""
    }
  },
  "enwiki_100k": {
    "hf_hub_url": "teven/enwiki_100k",
    "columns": {
      "prompt": "text",
      "query": "",
      "response": "",
      "history": "",
      "prefix": ""
    }
  },
  "wudao": {
    "script_url": "/d2/data/chuxiong/WuDaoCorpus2.0_base_200G",
    "columns": {
      "prompt": "content",
      "query": "",
      "response": "",
      "history": "",
      "prefix": ""
    }
  },
  "refinedweb": {
    "hf_hub_url": "tiiuae/falcon-refinedweb",
    "columns": {
      "prompt": "content",
      "query": "",
      "response": "",
      "history": "",
      "prefix": ""
    }
  },
  "small_pile": {
    "script_url": "/d2/data/chuxiong/small-the_pile",
    "columns": {
      "prompt": "text",
      "query": "",
      "response": "",
      "history": "",
      "prefix": ""
    }
  },
<<<<<<< HEAD
  "starcoder": {
    "hf_hub_url": "bigcode/starcoderdata",
    "columns": {
      "prompt": "content",
      "query": "",
      "response": "",
      "history": "",
      "prefix": ""
    }
  },
  "collected_chinese": {
    "script_url": "/d1/data/chuxiong/dataset/chinese_corpus_collection/txt",
    "columns": {
      "prompt": "text",
      "query": "",
      "response": "",
      "history": "",
      "prefix": ""
    }
  },
=======
>>>>>>> 9224db90
  "wikipedia_en": {
    "hf_hub_url": "olm/olm-wikipedia-20221220",
    "columns": {
      "prompt": "text",
      "query": "",
      "response": "",
      "history": "",
      "prefix": ""
    }
  },
  "redpajama_sample": {
    "script_url": "/d2/data/chuxiong/RedPajama-Data-1T-Sample",
    "columns": {
      "prompt": "text",
      "query": "",
      "response": "",
      "history": "",
      "prefix": ""
    }
  },
  "wikipedia_zh": {
    "hf_hub_url": "pleisto/wikipedia-cn-20230720-filtered",
    "columns": {
      "prompt": "completion",
      "query": "",
      "response": "",
      "history": "",
      "prefix": ""
    }
  },
  "news": {
    "file_name": "news_150k_gene_150k.jsonl",
    "columns": {
      "prompt": "instruction",
      "query": "input",
      "response": "output",
      "history": "",
      "prefix": ""
    }
  },
  "news_ext": {
    "file_name": "ext_only.jsonl",
    "columns": {
      "prompt": "instruction",
      "query": "input",
      "response": "output",
      "history": "",
      "prefix": ""
    }
  },
  "524_legal": {
    "file_name": "524_crime52lvtu60shouce92kjudical2legal5.json",
    "columns": {
      "prompt": "instruction",
      "query": "input",
      "response": "output",
      "history": "",
      "prefix": ""
    }
  },
  "524_lvtu_legal": {
    "file_name": "524qx-lvtu-yiju218shouce92kjudical5legal5+8+1.json",
    "columns": {
      "prompt": "instruction",
      "query": "input",
      "response": "output",
      "history": "",
      "prefix": ""
    }
  },
  "renzhi_2k": {
    "file_name": "renzhi-2k.json",
    "columns": {
      "prompt": "instruction",
      "query": "input",
      "response": "output",
      "history": "",
      "prefix": ""
    }
  },
  "sharegpt_chinese_90k":{
    "script_url": "sharegpt_chinese_90k",
    "columns": {
      "prompt": "instruction",
      "query": "",
      "response": "output",
      "history": "history",
      "prefix": ""
    }
  },
  "evol_sharegpt_chinese":{
    "script_url": "evol_sharegpt_chinese",
    "columns": {
      "prompt": "instruction",
      "query": "",
      "response": "output",
      "history": "history",
      "prefix": ""
    }
  },
  "openchat_sharegpt":{
    "script_url": "openchat_sharegpt",
    "columns": {
      "prompt": "instruction",
      "query": "",
      "response": "output",
      "history": "history",
      "prefix": ""
    }
  },
  "puffin":{
    "script_url": "puffin",
    "columns": {
      "prompt": "instruction",
      "query": "",
      "response": "output",
      "history": "history",
      "prefix": ""
    }
  },
  "cvalues_comparison":{
    "script_url": "cvalues_comparison",
    "columns": {
      "prompt": "instruction",
      "query": "",
      "response": "output",
      "history": "history",
      "prefix": ""
    }
  },
  "cvalues_sft":{
    "file_name": "100PoinsonMpts.train.jsonl",
    "columns": {
      "prompt": "prompt",
      "query": "",
      "response": "answer",
      "history": "",
      "prefix": ""
    }
  },
  "cvalues_comparison_sft":{
    "file_name": "cvalues_comparison_sft.jsonl",
    "columns": {
      "prompt": "prompt",
      "query": "",
      "response": "pos_resp",
      "history": "",
      "prefix": ""
    }
  },
  "cvalues_comparison_sft_filtered":{
    "file_name": "cvalues_comparison_sft_filtered.json",
    "columns": {
      "prompt": "prompt",
      "query": "",
      "response": "pos_resp",
      "history": "",
      "prefix": ""
    }
  },
  "cvalues_prompts":{
    "file_name": "cvalues_responsibility_prompts.jsonl",
    "columns": {
      "prompt": "prompt",
      "query": "",
      "response": "",
      "history": "",
      "prefix": ""
    }
  },
  "platypus":{
    "script_url": "platypus",
    "columns": {
      "prompt": "instruction",
      "query": "input",
      "response": "output",
      "hisotry": "",
      "prefix": ""
    }
  },
  "evol_codealpaca":{
    "hf_hub_url": "theblackcat102/evol-codealpaca-v1",
    "columns": {
      "prompt": "instruction",
      "query": "",
      "response": "output",
      "hisotry": "",
      "prefix": ""
    }
  },
  "openorca":{
    "script_url": "/data/chuxiong/OpenOrca",
    "columns": {
      "prompt": "question",
      "query": "",
      "response": "response",
      "hisotry": "",
      "prefix": "system_prompt"
    }
  },
  "news_comparison":{
    "script_url": "news_comparison",
    "columns": {
      "prompt": "instruction",
      "query": "",
      "response": "output",
      "history": "",
      "prefix": ""
    }
  },
  "news_rm": {
    "script_url": "news_rm",
    "columns": {
      "prompt": "instruction",
      "query": "input",
      "response": "output",
      "history": ""
    },
    "stage": "rm"
  },
  "news_sft": {
    "script_url": "news_sft",
    "columns": {
      "prompt": "instruction",
      "query": "input",
      "response": "output",
      "history": ""
    },
    "stage": "sft"
  },
  "lawyer_llama_data": {
    "file_name": "lawyer_llama_data/all.json",
    "columns": {
      "prompt": "instruction",
      "query": "input",
      "response": "output",
      "history": "history",
      "prefix": "prefix"
    }
  },
  "small_legal": {
    "file_name": "small_legal.json",
    "columns": {
      "prompt": "instruction",
      "query": "input",
      "response": "output",
      "history": "",
      "prefix": ""
    }
  },
  "local_generations": {
    "file_name": "../outputs/generated_responses/generated_predictions.jsonl",
    "columns": {
      "prompt": "input",
      "query": "",
      "response": "predict",
      "history": "",
      "prefix": ""
    }
  },
  "the_stack": {
    "hf_hub_url": "bigcode/the-stack",
    "columns": {
      "prompt": "content",
      "query": "",
      "response": "",
      "history": ""
    }
  },
  "starcoder": {
    "hf_hub_url": "bigcode/starcoderdata",
    "columns": {
      "prompt": "content",
      "query": "",
      "response": "",
      "history": ""
    }
  }
}<|MERGE_RESOLUTION|>--- conflicted
+++ resolved
@@ -281,10 +281,12 @@
     }
   },
   "moss_belle_law_rm": {
-    "file_name": "moss_belle_law_rm.json"
+    "file_name": "moss_belle_law_rm.json",
+    "ranking": true
   },
   "sharegpt_rm": {
-    "file_name": "sharegpt_rm_cleaned.json"
+    "file_name": "sharegpt_rm_cleaned.json",
+    "ranking": true
   },
   "sharegpt": {
     "script_url": "sharegpt",
@@ -312,7 +314,6 @@
       "prompt": "instruction",
       "query": "",
       "response": "output",
-<<<<<<< HEAD
       "history": "history",
       "prefix": ""
     }
@@ -345,12 +346,8 @@
       "response": "output",
       "history": "history",
       "prefix": ""
-    }
-=======
-      "history": "history"
     },
     "ranking": true
->>>>>>> 9224db90
   },
   "oaast_rm": {
     "file_name": "oaast_rm.json",
@@ -359,15 +356,10 @@
       "prompt": "instruction",
       "query": "input",
       "response": "output",
-<<<<<<< HEAD
-      "history": "history",
-      "prefix": ""
-    }
-=======
-      "history": "history"
+      "history": "history",
+      "prefix": ""
     },
     "ranking": true
->>>>>>> 9224db90
   },
   "oaast_rm_zh": {
     "file_name": "oaast_rm_zh.json",
@@ -376,10 +368,10 @@
       "prompt": "instruction",
       "query": "input",
       "response": "output",
-<<<<<<< HEAD
-      "history": "history",
-      "prefix": ""
-    }
+      "history": "history",
+      "prefix": ""
+    },
+    "ranking": true
   },
   "hh_rlhf_sft_en": {
     "script_url": "hh_rlhf_sft_en",
@@ -409,12 +401,8 @@
       "response": "",
       "history": "",
       "prefix": ""
-    }
-=======
-      "history": "history"
     },
     "ranking": true
->>>>>>> 9224db90
   },
   "wiki_demo": {
     "file_name": "wiki_demo.txt",
@@ -497,7 +485,6 @@
       "prefix": ""
     }
   },
-<<<<<<< HEAD
   "starcoder": {
     "hf_hub_url": "bigcode/starcoderdata",
     "columns": {
@@ -518,8 +505,6 @@
       "prefix": ""
     }
   },
-=======
->>>>>>> 9224db90
   "wikipedia_en": {
     "hf_hub_url": "olm/olm-wikipedia-20221220",
     "columns": {
@@ -738,7 +723,7 @@
       "response": "output",
       "history": ""
     },
-    "stage": "rm"
+    "ranking": true
   },
   "news_sft": {
     "script_url": "news_sft",
@@ -747,8 +732,7 @@
       "query": "input",
       "response": "output",
       "history": ""
-    },
-    "stage": "sft"
+    }
   },
   "lawyer_llama_data": {
     "file_name": "lawyer_llama_data/all.json",
@@ -788,14 +772,5 @@
       "response": "",
       "history": ""
     }
-  },
-  "starcoder": {
-    "hf_hub_url": "bigcode/starcoderdata",
-    "columns": {
-      "prompt": "content",
-      "query": "",
-      "response": "",
-      "history": ""
-    }
   }
 }