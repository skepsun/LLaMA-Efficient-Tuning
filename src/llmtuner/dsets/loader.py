--- conflicted
+++ resolved
@@ -42,7 +42,6 @@
     data_args: "DataArguments"
 ) -> "Dataset":
     max_samples = data_args.max_samples
-<<<<<<< HEAD
     if max_samples is not None:
         if len(max_samples) < len(data_args.dataset_list):
             max_samples = max_samples + [max_samples[-1]] * (len(data_args.dataset_list) - len(max_samples))
@@ -50,11 +49,6 @@
 
     for idx, dataset_attr in enumerate(data_args.dataset_list):
 
-=======
-    all_datasets: List["Dataset"] = [] # support multiple datasets
-
-    for dataset_attr in data_args.dataset_list:
->>>>>>> 27807927
         logger.info("Loading dataset {}...".format(dataset_attr))
 
         if dataset_attr.load_from == "hf_hub":
