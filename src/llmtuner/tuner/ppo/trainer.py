import os
import math
import torch
from tqdm import tqdm
from typing import TYPE_CHECKING, Any, Callable, Dict, List, Optional, Tuple

from transformers import GenerationConfig, TrainerState, TrainerControl

from trl import PPOTrainer
from trl.core import LengthSampler, PPODecorators, logprobs_from_logits

from llmtuner.extras.logging import get_logger
from llmtuner.extras.misc import AverageMeter, count_parameters, get_logits_processor
from llmtuner.tuner.core.trainer import PeftTrainer
from llmtuner.tuner.ppo.utils import cast_layernorm_dtype, replace_model

if TYPE_CHECKING:
    from transformers import Seq2SeqTrainingArguments
    from trl import AutoModelForCausalLMWithValueHead
    from llmtuner.extras.callbacks import LogCallback
    from llmtuner.hparams import FinetuningArguments, GeneratingArguments


logger = get_logger(__name__)


class PPOPeftTrainer(PPOTrainer, PeftTrainer):
    r"""
    Inherits PPOTrainer.
    """

    def __init__(
        self,
        training_args: "Seq2SeqTrainingArguments",
        finetuning_args: "FinetuningArguments",
        generating_args: "GeneratingArguments",
        callbacks: List["LogCallback"],
        compute_dtype: torch.dtype,
        **kwargs
    ):
        PPOTrainer.__init__(self, **kwargs)
        if getattr(self.accelerator.state, "deepspeed_plugin", None) is not None:
            raise ValueError("PPOTrainer is incompatible with DeepSpeed.")

        self.args = training_args
        self.finetuning_args = finetuning_args
        self.generating_args = generating_args
        self.log_callback = callbacks[0]
        self.compute_dtype = compute_dtype
        self.state = TrainerState()
        self.control = TrainerControl()

    def ppo_train(self, max_target_length: int) -> None:
        r"""
        Implements training loop for the PPO stage, like _inner_training_loop() in Huggingface's Trainer.
        """
        total_train_batch_size = (
            self.args.per_device_train_batch_size * self.args.gradient_accumulation_steps * self.args.world_size
        )
        len_dataloader = len(self.dataloader)
        num_examples = len(self.dataset)
        num_train_epochs = self.args.num_train_epochs
        max_steps = math.ceil(num_train_epochs * len_dataloader)

        self.state.max_steps = max_steps
        self.state.num_train_epochs = num_train_epochs
        self.state.is_local_process_zero = self.is_local_process_zero()
        self.state.is_world_process_zero = self.is_world_process_zero()

        if self.is_world_process_zero():
            logger.info("***** Running training *****")
            logger.info(f"  Num examples = {num_examples}")
            logger.info(f"  Num Epochs = {num_train_epochs}")
            logger.info(f"  Instantaneous batch size per device = {self.args.per_device_train_batch_size}")
            logger.info(f"  Total train batch size (w. parallel, distributed & accumulation) = {total_train_batch_size}")
            logger.info(f"  Gradient Accumulation steps = {self.args.gradient_accumulation_steps}")
            logger.info(f"  Total optimization steps = {max_steps}")
            logger.info(f"  Number of trainable parameters = {count_parameters(self.model)[0]}")

        # Keyword arguments for `model.generate`
        generating_args = self.generating_args.to_dict()
        generating_args.update(dict(
            eos_token_id=[self.tokenizer.eos_token_id] + self.tokenizer.additional_special_tokens_ids,
            pad_token_id=self.tokenizer.pad_token_id
        ))

        length_sampler = LengthSampler(max_target_length // 2, max_target_length)
        unwrapped_model: "AutoModelForCausalLMWithValueHead" = self.accelerator.unwrap_model(self.model)

        dataiter = iter(self.dataloader)
        steps_trained = 0
        loss_meter = AverageMeter()
        reward_meter = AverageMeter()
        self.log_callback.on_train_begin(self.args, self.state, self.control)

        for step in tqdm(range(max_steps), disable=not self.is_local_process_zero()):
            batch = next(dataiter)
            steps_trained += 1

            # Cast to inference mode
            unwrapped_model.gradient_checkpointing_disable()
            unwrapped_model.config.use_cache = True
            unwrapped_model, layer_norm_params = cast_layernorm_dtype(unwrapped_model, self.compute_dtype)
            self.model.eval()

            # Get inputs
            queries, responses = self.get_inputs(batch, length_sampler, generating_args)
            self.tokenizer.padding_side = "right" # change padding side
            rewards = self.get_rewards(queries, responses, unwrapped_model)

            # Cast to training mode
            unwrapped_model.gradient_checkpointing_enable()
            unwrapped_model.config.use_cache = False
            unwrapped_model, _ = cast_layernorm_dtype(unwrapped_model, self.compute_dtype, layer_norm_params)
            self.model.train()

            # Run PPO step
            stats = self.step(queries, responses, rewards)
<<<<<<< HEAD
            # self.log_stats(stats, batch, rewards)
=======
            self.tokenizer.padding_side = "left" # restore padding side
>>>>>>> a51b7c98
            loss_meter.update(stats["ppo/loss/total"], n=len(rewards))
            reward_meter.update(torch.stack(rewards).mean().item(), n=len(rewards))

            self.state.global_step += 1
            self.log_callback.on_step_end(self.args, self.state, self.control)

            if self.is_local_process_zero() and (step+1) % self.args.logging_steps == 0:
                logs = dict(
                    loss=round(loss_meter.avg, 4),
                    reward=round(reward_meter.avg, 4),
                    learning_rate=stats["ppo/learning_rate"],
                    epoch=round(step / len_dataloader, 2)
                )
                tqdm.write(str(logs))
                logs["step"] = step
                self.state.log_history.append(logs)
                self.log_callback.on_log(self.args, self.state, self.control)
                loss_meter.reset()
                reward_meter.reset()

            if (step+1) % self.args.save_steps == 0: # save checkpoint
                self.save_model(os.path.join(self.args.output_dir, f"checkpoint-{step+1}"))

            if self.control.should_epoch_stop or self.control.should_training_stop:
                break

            if steps_trained == len_dataloader:
                dataiter = iter(self.dataloader)
                steps_trained = 0

        self.log_callback.on_train_end(self.args, self.state, self.control)

    @torch.no_grad()
    def get_inputs(
        self,
        batch: Dict[str, torch.Tensor],
        length_sampler: Callable,
        generating_args: Dict[str, Any]
    ) -> Tuple[List[torch.Tensor], List[torch.Tensor]]:
        r"""
        Generates model's responses given queries.
        """
        generating_args["max_new_tokens"] = length_sampler()
        gen_kwargs = dict(
            generation_config=GenerationConfig(**generating_args),
            logits_processor=get_logits_processor(),
            **batch
        )

        input_ids = batch["input_ids"]
        unwrapped_model: "AutoModelForCausalLMWithValueHead" = self.accelerator.unwrap_model(self.model)
        response: torch.Tensor = unwrapped_model.generate(**gen_kwargs)
        query, response = input_ids.detach().cpu(), response[:, input_ids.size(-1):].detach().cpu()

        queries, responses = [], []
        for i in range(len(query)):
            query_length = (query[i] != self.tokenizer.pad_token_id).nonzero()[0]
            response_index = (response[i] != self.tokenizer.pad_token_id).nonzero()

            if len(response_index) == 0:
                response_length = 1 # allow empty response
            elif self.tokenizer.pad_token_id == self.tokenizer.eos_token_id:
                response_length = response_index[-1] + 2 # save the EOS token
            else:
                response_length = response_index[-1] + 1

            queries.append(query[i, query_length:]) # remove padding from left
            responses.append(response[i, :response_length]) # remove padding from right

        return queries, responses

    @torch.no_grad()
    def get_rewards(
        self,
        queries: List[torch.Tensor],
        responses: List[torch.Tensor],
        unwrapped_model: "AutoModelForCausalLMWithValueHead"
    ) -> List[torch.Tensor]:
        r"""
        Computes scores using given reward model.
        """
        replace_model(unwrapped_model, target="reward")
        batch = self.prepare_model_inputs(queries, responses)

        with torch.cuda.amp.autocast(dtype=self.compute_dtype): # support bf16
            _, _, values = self.model(**batch, output_hidden_states=True, return_dict=True)

        if values.size(0) != batch["input_ids"].size(0): # adapt to chatglm2
            values = torch.transpose(values, 0, 1)

        rewards = []
        for i in range(values.size(0)):
            end_index = batch["attention_mask"][i].nonzero()[-1] # use the score on the EOS token
            rewards.append(values[i, end_index].float().detach().cpu()) # use fp32 type

        replace_model(unwrapped_model, target="default")
        return rewards

    @PPODecorators.empty_cuda_cache()
    def batched_forward_pass(
        self,
        model: "AutoModelForCausalLMWithValueHead",
        queries: torch.Tensor,
        responses: torch.Tensor,
        model_inputs: dict,
        return_logits: Optional[bool] = False,
        response_masks: Optional[torch.Tensor] = None
    ):
        r"""
        Calculates model outputs in multiple batches.

        Subclass and override to inject custom behavior.
        """
        bs = len(queries)
        fbs = self.config.mini_batch_size
        all_logprobs = []
        all_logits = []
        all_masks = []
        all_values = []

        for i in range(math.ceil(bs / fbs)):
            input_kwargs = {key: value[i * fbs : (i + 1) * fbs] for key, value in model_inputs.items()}
            query_batch = queries[i * fbs : (i + 1) * fbs]
            response_batch = responses[i * fbs : (i + 1) * fbs]
            if response_masks is not None:
                response_masks_batch = response_masks[i * fbs : (i + 1) * fbs]
            input_ids = input_kwargs["input_ids"]
            attention_mask = input_kwargs["attention_mask"]

            with torch.cuda.amp.autocast(dtype=self.compute_dtype): # support bf16
                logits, _, values = model(**input_kwargs)

            if values.size(0) != input_ids.size(0): # adapt to chatglm2
                values = torch.transpose(values, 0, 1)

            logprobs = logprobs_from_logits(logits[:, :-1, :], input_ids[:, 1:])
            masks = torch.zeros_like(attention_mask)
            masks[:, :-1] = attention_mask[:, 1:]

            for j in range(len(query_batch)):
                start = len(query_batch[j]) - 1
                if attention_mask[j, 0] == 0: # offset left padding
                    start += attention_mask[j, :].nonzero()[0]
                end = start + len(response_batch[j])

                if response_masks is not None:
                    response_masks_batch = torch.cat(
                        (torch.zeros_like(query_batch[j]), response_masks_batch[j])
                    )[1:]

                masks[j, :start] = 0
                masks[j, end:] = 0
                if response_masks is not None:
                    masks[j, start:end] = masks[j, start:end] * response_masks_batch[j][start:end]

            if return_logits:
                all_logits.append(logits)
            else:
                del logits

            all_values.append(values)
            all_logprobs.append(logprobs)
            all_masks.append(masks)

        return (
            torch.cat(all_logprobs),
            torch.cat(all_logits)[:, :-1] if return_logits else None,
            torch.cat(all_values)[:, :-1],
            torch.cat(all_masks)[:, :-1],
        )

    def save_model(self, output_dir: Optional[str] = None) -> None:
        r"""
        Saves model checkpoint.

        Subclass and override to inject custom behavior.
        """
        if self.args.should_save:
            self._save(output_dir)<|MERGE_RESOLUTION|>--- conflicted
+++ resolved
@@ -116,11 +116,8 @@
 
             # Run PPO step
             stats = self.step(queries, responses, rewards)
-<<<<<<< HEAD
             # self.log_stats(stats, batch, rewards)
-=======
             self.tokenizer.padding_side = "left" # restore padding side
->>>>>>> a51b7c98
             loss_meter.update(stats["ppo/loss/total"], n=len(rewards))
             reward_meter.update(torch.stack(rewards).mean().item(), n=len(rewards))
 
