# coding=utf-8
# Implements parameter-efficient PPO training of fine-tuned models.
# This code is inspired by:
# https://github.com/lvwerra/trl/blob/main/examples/sentiment/scripts/gpt-neox-20b_peft/gpt-neo-20b_sentiment_peft.py

import math
# Need to call this before importing transformers.
<<<<<<< HEAD
from llama_flash_attn_monkey_patch import (
    replace_llama_attn_with_flash_attn,
)

replace_llama_attn_with_flash_attn()
=======
# from llama_flash_attn_monkey_patch import (
#     replace_llama_attn_with_flash_attn,
# )

# replace_llama_attn_with_flash_attn()
>>>>>>> 11f8b197
from torch.optim import AdamW
from transformers.optimization import get_scheduler, Adafactor
from trl import PPOConfig

from utils import (
    DynamicDataCollatorWithPadding,
    PPOPeftTrainer,
    LogCallback,
    load_pretrained,
    prepare_args,
    prepare_data,
    preprocess_data,
    plot_loss
)


def main():

    # Prepare pretrained model and dataset
    model_args, data_args, training_args, finetuning_args = prepare_args(stage="ppo")
    dataset = prepare_data(model_args, data_args)
    model, tokenizer = load_pretrained(model_args, finetuning_args, training_args.do_train, stage="ppo")
    dataset = preprocess_data(dataset, tokenizer, data_args, training_args, stage="ppo")
    data_collator = DynamicDataCollatorWithPadding(tokenizer)

    ppo_config = PPOConfig(
        model_name=model_args.model_name_or_path,
        learning_rate=training_args.learning_rate,
        mini_batch_size=training_args.per_device_train_batch_size,
        batch_size=training_args.per_device_train_batch_size,
        gradient_accumulation_steps=training_args.gradient_accumulation_steps,
        ppo_epochs=1,
        max_grad_norm=training_args.max_grad_norm,
        log_with=training_args.report_to,
        optimize_cuda_cache=True,
        init_kl_coef=model_args.init_kl_coef,
        # gamma=1,
        # lam=0.95,
        # vf_coef=0.1,
    )

    # optimizer = Adafactor(
    #     filter(lambda p: p.requires_grad, model.parameters()),
    #     scale_parameter=False,
    #     relative_step=False,
    #     warmup_init=False,
    #     lr=ppo_config.learning_rate,
    # )
    optimizer = AdamW(filter(lambda p: p.requires_grad, model.parameters()), lr=ppo_config.learning_rate)
    total_train_batch_size = \
        training_args.per_device_train_batch_size * training_args.gradient_accumulation_steps * training_args.world_size
    lr_scheduler = get_scheduler(
        training_args.lr_scheduler_type,
        optimizer=optimizer,
        num_warmup_steps=training_args.warmup_steps,
        num_training_steps=(training_args.num_train_epochs * math.ceil(len(dataset) / total_train_batch_size))
    )

    # Initialize our Trainer
    ppo_trainer = PPOPeftTrainer(
        training_args=training_args,
        finetuning_args=finetuning_args,
        callbacks=[LogCallback()],
        config=ppo_config,
        model=model,
        ref_model=None,
        tokenizer=tokenizer,
        dataset=dataset,
        data_collator=data_collator,
        optimizer=optimizer,
        lr_scheduler=lr_scheduler
    )

    ppo_trainer.ppo_train(max_target_length=data_args.max_target_length)
    ppo_trainer.save_model()
    ppo_trainer.save_state() # must be after save_model
    if ppo_trainer.is_world_process_zero() and model_args.plot_loss:
        plot_loss(training_args.output_dir, keys=["loss", "reward"])


def _mp_fn(index):
    # For xla_spawn (TPUs)
    main()


if __name__ == "__main__":
    main()<|MERGE_RESOLUTION|>--- conflicted
+++ resolved
@@ -5,19 +5,11 @@
 
 import math
 # Need to call this before importing transformers.
-<<<<<<< HEAD
-from llama_flash_attn_monkey_patch import (
-    replace_llama_attn_with_flash_attn,
-)
-
-replace_llama_attn_with_flash_attn()
-=======
 # from llama_flash_attn_monkey_patch import (
 #     replace_llama_attn_with_flash_attn,
 # )
 
 # replace_llama_attn_with_flash_attn()
->>>>>>> 11f8b197
 from torch.optim import AdamW
 from transformers.optimization import get_scheduler, Adafactor
 from trl import PPOConfig
