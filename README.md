--- conflicted
+++ resolved
@@ -209,12 +209,8 @@
     --stage rm \
     --model_name_or_path path_to_your_model \
     --do_train \
-<<<<<<< HEAD
-    --dataset comparison_gpt4_zh \
-=======
     --dataset comparison_gpt4_en \
     --template default \
->>>>>>> 27807927
     --finetuning_type lora \
     --resume_lora_training False \
     --checkpoint_dir path_to_sft_checkpoint \
