<<<<<<< HEAD
# from llama_flash_attn_monkey_patch import (
#     replace_llama_attn_with_flash_attn,
# )
# replace_llama_attn_with_flash_attn()

from llmtuner.tuner import get_train_args, run_pt, run_sft, run_rm, run_ppo
=======
from llmtuner import run_exp
>>>>>>> 27807927


def main():
    run_exp()


def _mp_fn(index):
    # For xla_spawn (TPUs)
    main()


if __name__ == "__main__":
    main()<|MERGE_RESOLUTION|>--- conflicted
+++ resolved
@@ -1,13 +1,4 @@
-<<<<<<< HEAD
-# from llama_flash_attn_monkey_patch import (
-#     replace_llama_attn_with_flash_attn,
-# )
-# replace_llama_attn_with_flash_attn()
-
-from llmtuner.tuner import get_train_args, run_pt, run_sft, run_rm, run_ppo
-=======
 from llmtuner import run_exp
->>>>>>> 27807927
 
 
 def main():
