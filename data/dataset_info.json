{
  "alpaca_en": {
    "hf_hub_url": "tatsu-lab/alpaca"
  },
  "alpaca_zh": {
    "file_name": "alpaca_data_zh_51k.json",
    "file_sha1": "e655af3db557a4197f7b0cf92e1986b08fae6311"
  },
  "alpaca_gpt4_en": {
    "file_name": "alpaca_gpt4_data_en.json",
    "file_sha1": "647f4ad447bd993e4b6b6223d1be15208bab694a"
  },
  "alpaca_gpt4_zh": {
    "file_name": "alpaca_gpt4_data_zh.json",
    "file_sha1": "3eaa3bda364ccdd59925d7448a698256c31ef845"
  },
  "moss_belle_law": {
    "script_url": "moss_belle_law",
    "columns": {
      "prompt": "instruction",
      "query": "",
      "response": "output",
      "history": "history"
    }
  },
  "belle_0.5m": {
    "hf_hub_url": "BelleGroup/train_0.5M_CN"
  },
  "belle_1m": {
    "hf_hub_url": "BelleGroup/train_1M_CN"
  },
  "belle_2m": {
    "hf_hub_url": "BelleGroup/train_2M_CN"
  },
  "belle_dialog": {
    "hf_hub_url": "BelleGroup/generated_chat_0.4M"
  },
  "belle_math": {
    "hf_hub_url": "BelleGroup/school_math_0.25M"
  },
  "belle_multiturn": {
    "script_url": "belle_multiturn",
    "columns": {
      "prompt": "instruction",
      "query": "",
      "response": "output",
      "history": "history"
    }
  },
  "guanaco": {
    "hf_hub_url": "Chinese-Vicuna/guanaco_belle_merge_v1.0",
    "columns": {
      "prompt": "instruction",
      "query": "input",
      "response": "output",
      "history": ""
    }
  },
  "firefly": {
    "hf_hub_url": "YeungNLP/firefly-train-1.1M",
    "columns": {
      "prompt": "input",
      "query": "",
      "response": "target",
      "history": ""
    }
  },
  "codealpaca": {
    "hf_hub_url": "sahil2801/CodeAlpaca-20k"
  },
  "alpaca_cot": {
    "hf_hub_url": "QingyiSi/Alpaca-CoT"
  },
  "alpaca_cot_cn": {
    "file_name": "CoT_Chinese_data.json"
  },
  "alpaca_evol_cleaned": {
    "hf_hub_url": "PocketDoc/Alpaca_Evol_Instruct_Cleaned"
  },
  "tigerbot_kaggle_leetcode":{
    "hf_hub_url": "TigerResearch/tigerbot-kaggle-leetcodesolutions-en-2k"
  },
  "tigerbot_HC3_zh":{
    "hf_hub_url": "TigerResearch/tigerbot-HC3-zh-12k"
  },
  "tigerbot_firefly_zh":{
    "hf_hub_url": "TigerResearch/tigerbot-firefly-zh-20k"
  },
  "tigerbot_wiki_qa_zh":{
    "hf_hub_url": "TigerResearch/tigerbot-wiki-qa-zh-1k"
  },
  "tigerbot_book_qa":{
    "hf_hub_url": "TigerResearch/tigerbot-book-qa-1k"
  },
  "grade_school_math":{
    "hf_hub_url": "qwedsacf/grade-school-math-instructions",
    "columns":{
      "prompt": "INSTRUCTION",
      "query": "",
      "response": "RESPONSE",
      "history": ""
    }
  },
  "alpaca_cleaned":{
    "hf_hub_url": "yahma/alpaca-cleaned",
    "columns":{
      "prompt": "instruction",
      "query": "input",
      "response": "output",
      "hisotry": ""
    }
  },
  "alpaca_evol_instruct_cleaned":{
    "hf_hub_url": "PocketDoc/Alpaca_Evol_Instruct_Cleaned",
    "columns":{
      "prompt": "instruction",
      "query": "input",
      "response": "output",
      "hisotry": ""
    }
  },
  "ziya_ft_small":{
    "script_url": "ziya_ft_small",
    "columns": {
      "prompt": "instruction",
      "query": "",
      "response": "output",
      "history": "history"
    }
  },
  "webqa": {
    "hf_hub_url": "suolyer/webqa",
    "columns": {
      "prompt": "input",
      "query": "",
      "response": "output",
      "history": ""
    }
  },
  "ultra_chat": {
    "script_url": "ultra_chat",
    "columns": {
      "prompt": "instruction",
      "query": "",
      "response": "output",
      "history": "history"
    }
  },
  "oaast_sft": {
    "file_name": "oaast_sft.json",
    "file_sha1": "08912e34fb165db137d3436db4c35321e33b28d1",
    "columns": {
      "prompt": "instruction",
      "query": "input",
      "response": "output",
      "history": "history"
    }
  },
  "oaast_sft_zh": {
    "file_name": "oaast_sft_zh.json",
    "file_sha1": "e0a2e7e8eff355434ada6c9b7f70bb915f941dd4",
    "columns": {
      "prompt": "instruction",
      "query": "input",
      "response": "output",
      "history": "history"
    }
  },
<<<<<<< HEAD
  "sharegpt_ppo": {
    "script_url": "sharegpt_ppo",
    "columns": {
      "prompt": "instruction",
      "query": "",
      "response": "output",
      "history": "history"
    }
=======
  "novel_tokens512_50k": {
    "hf_hub_url": "zxbsmk/webnovel_cn"
>>>>>>> 1e135843
  },
  "example": {
    "script_url": "example_dataset",
    "columns": {
      "prompt": "instruction",
      "query": "input",
      "response": "output",
      "history": "history"
    }
  },
  "comparison_gpt4_en": {
    "file_name": "comparison_gpt4_data_en.json",
    "file_sha1": "96fa18313544e22444fe20eead7754b17da452ae"
  },
  "comparison_gpt4_zh": {
    "file_name": "comparison_gpt4_data_zh.json",
    "file_sha1": "515b18ed497199131ddcc1af950345c11dc5c7fd"
  },
  "crimekg_assistant_52k": {
    "file_name": "crimekg_assistant_52k.json",
    "columns": {
      "prompt": "question",
      "query": "",
      "response": "answer",
      "hisotry": ""
    }
  },
  "crimekg_assistant_92k": {
    "file_name": "crimekg_assistant_92k.json",
    "columns": {
      "prompt": "question",
      "query": "",
      "response": "answer",
      "hisotry": ""
    }
  },
  "moss_belle_law_rm": {
    "file_name": "moss_belle_law_rm.json"
  },
  "sharegpt_rm": {
    "file_name": "sharegpt_rm_cleaned.json"
  },
  "sharegpt": {
    "script_url": "sharegpt",
    "columns": {
      "prompt": "instruction",
      "query": "",
      "response": "output",
      "history": "history"
    }
  },
  "moss_and_ultrachat": {
    "script_url": "moss_and_ultrachat",
    "columns": {
      "prompt": "instruction",
      "query": "",
      "response": "output",
      "history": "history"
    }
  },
  "hh_rlhf_en": {
    "script_url": "hh_rlhf_en",
    "columns": {
      "prompt": "instruction",
      "query": "",
      "response": "output",
      "history": "history"
    }
  },
  "anima_belle_rlhf": {
    "script_url": "anima_belle_rlhf",
    "columns": {
      "prompt": "instruction",
      "query": "",
      "response": "output",
      "history": "history"
    }
  },
  "oaast_rm": {
    "file_name": "oaast_rm.json",
    "file_sha1": "622d420e9b70003b210618253bd3d9d2891d86cb",
    "columns": {
      "prompt": "instruction",
      "query": "input",
      "response": "output",
      "history": "history"
    }
  },
  "oaast_rm_zh": {
    "file_name": "oaast_rm_zh.json",
    "file_sha1": "1065af1f3784dd61be5e79713a35f427b713a232",
    "columns": {
      "prompt": "instruction",
      "query": "input",
      "response": "output",
      "history": "history"
    }
  },
  "hh_rlhf_sft_en": {
    "script_url": "hh_rlhf_sft_en",
    "columns": {
      "prompt": "instruction",
      "query": "",
      "response": "output",
      "history": "history"
    }
  },
  "oasst_dolly_hhrlhf": {
    "hf_hub_url": "VMware/open-instruct-v1-oasst-dolly-hhrlhf",
    "columns": {
      "prompt": "instruction",
      "query": "",
      "response": "response",
      "history": ""
    }
  },
  "wiki_demo": {
    "file_name": "wiki_demo.txt",
    "file_sha1": "b2288edb05b233e5b35250fd4b308a5fa21fa66d",
    "columns": {
      "prompt": "text",
      "query": "",
      "response": "",
      "history": ""
    }
  },
  "all_cn_laws": {
    "script_url": "all_cn_laws",
    "columns": {
      "prompt": "",
      "query": "",
      "response": "text",
      "history": ""
    }
  },
  "wikitext": {
    "hf_hub_url": "conceptofmind/wikitext-2-v1-clean",
    "columns": {
      "prompt": "text",
      "query": "",
      "response": "",
      "history": ""
    }
  }
}<|MERGE_RESOLUTION|>--- conflicted
+++ resolved
@@ -166,7 +166,6 @@
       "history": "history"
     }
   },
-<<<<<<< HEAD
   "sharegpt_ppo": {
     "script_url": "sharegpt_ppo",
     "columns": {
@@ -175,10 +174,9 @@
       "response": "output",
       "history": "history"
     }
-=======
+  },
   "novel_tokens512_50k": {
     "hf_hub_url": "zxbsmk/webnovel_cn"
->>>>>>> 1e135843
   },
   "example": {
     "script_url": "example_dataset",
