--- conflicted
+++ resolved
@@ -93,12 +93,8 @@
                 r=finetuning_args.lora_rank,
                 lora_alpha=finetuning_args.lora_alpha,
                 lora_dropout=finetuning_args.lora_dropout,
-<<<<<<< HEAD
-                target_modules=finetuning_args.lora_target,
+                target_modules=target_modules,
                 modules_to_save=finetuning_args.modules_to_save,
-=======
-                target_modules=target_modules
->>>>>>> a51b7c98
             )
             model = get_peft_model(model, lora_config)
 
