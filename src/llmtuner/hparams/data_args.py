--- conflicted
+++ resolved
@@ -82,7 +82,6 @@
         default=8,
         metadata={"help": "The number of processes to use for the preprocessing."}
     )
-<<<<<<< HEAD
     max_source_length: Optional[int] = field(
         default=512,
         metadata={"help": "The maximum total input sequence length after tokenization."}
@@ -91,10 +90,7 @@
         default=512,
         metadata={"help": "The maximum total output sequence length after tokenization."}
     )
-    max_samples: Optional[str] = field(
-=======
     max_samples: Optional[int] = field(
->>>>>>> 4dd9b4d9
         default=None,
         metadata={"help": "For debugging purposes, truncate the number of examples for each dataset."}
     )
