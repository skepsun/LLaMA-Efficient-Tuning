{
  "alpaca_en": {
    "hf_hub_url": "tatsu-lab/alpaca"
  },
  "alpaca_zh": {
    "file_name": "alpaca_data_zh_51k.json",
    "file_sha1": "e655af3db557a4197f7b0cf92e1986b08fae6311"
  },
  "alpaca_gpt4_en": {
    "file_name": "alpaca_gpt4_data_en.json",
    "file_sha1": "647f4ad447bd993e4b6b6223d1be15208bab694a"
  },
  "alpaca_gpt4_zh": {
    "file_name": "alpaca_gpt4_data_zh.json",
    "file_sha1": "3eaa3bda364ccdd59925d7448a698256c31ef845"
  },
  "moss_belle_law": {
    "script_url": "moss_belle_law",
    "columns": {
      "prompt": "instruction",
      "query": "",
      "response": "output",
      "history": "history"
    }
  },
  "belle_0.5m": {
    "hf_hub_url": "BelleGroup/train_0.5M_CN"
  },
  "belle_1m": {
    "hf_hub_url": "BelleGroup/train_1M_CN"
  },
  "belle_2m": {
    "hf_hub_url": "BelleGroup/train_2M_CN"
  },
  "belle_dialog": {
    "hf_hub_url": "BelleGroup/generated_chat_0.4M"
  },
  "belle_math": {
    "hf_hub_url": "BelleGroup/school_math_0.25M"
  },
  "belle_multiturn": {
    "script_url": "belle_multiturn",
    "columns": {
      "prompt": "instruction",
      "query": "",
      "response": "output",
      "history": "history"
    }
  },
  "guanaco": {
    "hf_hub_url": "Chinese-Vicuna/guanaco_belle_merge_v1.0",
    "columns": {
      "prompt": "instruction",
      "query": "input",
      "response": "output",
      "history": ""
    }
  },
  "firefly": {
    "hf_hub_url": "YeungNLP/firefly-train-1.1M",
    "columns": {
      "prompt": "input",
      "query": "",
      "response": "target",
      "history": ""
    }
  },
  "codealpaca": {
    "hf_hub_url": "sahil2801/CodeAlpaca-20k"
  },
  "alpaca_cot": {
    "hf_hub_url": "QingyiSi/Alpaca-CoT"
  },
  "alpaca_cot_cn": {
    "file_name": "CoT_Chinese_data.json"
  },
  "alpaca_evol_cleaned": {
    "hf_hub_url": "PocketDoc/Alpaca_Evol_Instruct_Cleaned"
  },
  "tigerbot_kaggle_leetcode":{
    "hf_hub_url": "TigerResearch/tigerbot-kaggle-leetcodesolutions-en-2k"
  },
  "tigerbot_HC3_zh":{
    "hf_hub_url": "TigerResearch/tigerbot-HC3-zh-12k"
  },
  "tigerbot_firefly_zh":{
    "hf_hub_url": "TigerResearch/tigerbot-firefly-zh-20k"
  },
  "tigerbot_wiki_qa_zh":{
    "hf_hub_url": "TigerResearch/tigerbot-wiki-qa-zh-1k"
  },
  "tigerbot_book_qa":{
    "hf_hub_url": "TigerResearch/tigerbot-book-qa-1k"
  },
  "grade_school_math":{
    "hf_hub_url": "qwedsacf/grade-school-math-instructions",
    "columns":{
      "prompt": "INSTRUCTION",
      "query": "",
      "response": "RESPONSE",
      "history": ""
    }
  },
  "alpaca_cleaned":{
    "hf_hub_url": "yahma/alpaca-cleaned",
    "columns":{
      "prompt": "instruction",
      "query": "input",
      "response": "output",
      "hisotry": ""
    }
  },
  "alpaca_evol_instruct_cleaned":{
    "hf_hub_url": "PocketDoc/Alpaca_Evol_Instruct_Cleaned",
    "columns":{
      "prompt": "instruction",
      "query": "input",
      "response": "output",
      "hisotry": ""
    }
  },
  "ziya_ft_small":{
    "script_url": "ziya_ft_small",
    "columns": {
      "prompt": "instruction",
      "query": "",
      "response": "output",
      "history": "history"
    }
  },
  "webqa": {
    "hf_hub_url": "suolyer/webqa",
    "columns": {
      "prompt": "input",
      "query": "",
      "response": "output",
      "history": ""
    }
  },
  "ultra_chat": {
    "script_url": "ultra_chat",
    "columns": {
      "prompt": "instruction",
      "query": "",
      "response": "output",
      "history": "history"
    }
  },
  "oaast_sft": {
    "file_name": "oaast_sft.json",
    "file_sha1": "08912e34fb165db137d3436db4c35321e33b28d1",
    "columns": {
      "prompt": "instruction",
      "query": "input",
      "response": "output",
      "history": "history"
    }
  },
  "oaast_sft_zh": {
    "file_name": "oaast_sft_zh.json",
    "file_sha1": "e0a2e7e8eff355434ada6c9b7f70bb915f941dd4",
    "columns": {
      "prompt": "instruction",
      "query": "input",
      "response": "output",
      "history": "history"
    }
  },
  "sharegpt_ppo": {
    "script_url": "sharegpt_ppo",
    "columns": {
      "prompt": "instruction",
      "query": "",
      "response": "output",
      "history": "history"
    }
  },
  "example": {
    "script_url": "example_dataset",
    "columns": {
      "prompt": "instruction",
      "query": "input",
      "response": "output",
      "history": "history"
    }
  },
  "comparison_gpt4_en": {
    "file_name": "comparison_gpt4_data_en.json",
    "file_sha1": "96fa18313544e22444fe20eead7754b17da452ae"
  },
  "comparison_gpt4_zh": {
    "file_name": "comparison_gpt4_data_zh.json",
    "file_sha1": "515b18ed497199131ddcc1af950345c11dc5c7fd"
  },
  "crimekg_assistant_52k": {
    "file_name": "crimekg_assistant_52k.json",
    "columns": {
      "prompt": "question",
      "query": "",
      "response": "answer",
      "hisotry": ""
    }
  },
  "crimekg_assistant_92k": {
    "file_name": "crimekg_assistant_92k.json",
    "columns": {
      "prompt": "question",
      "query": "",
      "response": "answer",
      "hisotry": ""
    }
  },
  "moss_belle_law_rm": {
    "file_name": "moss_belle_law_rm.json"
  },
  "sharegpt_rm": {
    "file_name": "sharegpt_rm_cleaned.json"
  },
  "sharegpt": {
    "script_url": "sharegpt",
    "columns": {
      "prompt": "instruction",
      "query": "",
      "response": "output",
      "history": "history"
    }
  },
<<<<<<< HEAD
=======
  "lima": {
    "script_url": "lima",
    "columns": {
      "prompt": "instruction",
      "query": "",
      "response": "output",
      "history": "history"
    }
  },
  "math_instruct": {
    "hf_hub_url": "alpayariyak/MATH_Instruct_no_input",
    "columns": {
      "prompt": "instruction",
      "query": "",
      "response": "output",
      "history": ""
    }
  },
>>>>>>> 11f8b197
  "hh_rlhf_en": {
    "script_url": "hh_rlhf_en",
    "columns": {
      "prompt": "instruction",
      "query": "",
      "response": "output",
      "history": "history"
    }
  },
  "anima_belle_rlhf": {
    "script_url": "anima_belle_rlhf",
    "columns": {
      "prompt": "instruction",
      "query": "",
      "response": "output",
      "history": "history"
    }
  },
  "oaast_rm": {
    "file_name": "oaast_rm.json",
    "file_sha1": "622d420e9b70003b210618253bd3d9d2891d86cb",
    "columns": {
      "prompt": "instruction",
      "query": "input",
      "response": "output",
      "history": "history"
    }
  },
  "oaast_rm_zh": {
    "file_name": "oaast_rm_zh.json",
    "file_sha1": "1065af1f3784dd61be5e79713a35f427b713a232",
    "columns": {
      "prompt": "instruction",
      "query": "input",
      "response": "output",
      "history": "history"
    }
  },
  "hh_rlhf_sft_en": {
    "script_url": "hh_rlhf_sft_en",
    "columns": {
      "prompt": "instruction",
      "query": "",
      "response": "output",
      "history": "history"
    }
  },
<<<<<<< HEAD
=======
  "oasst_dolly_hhrlhf": {
    "hf_hub_url": "VMware/open-instruct-v1-oasst-dolly-hhrlhf",
    "columns": {
      "prompt": "instruction",
      "query": "",
      "response": "response",
      "history": ""
    }
  },
>>>>>>> 11f8b197
  "wiki_demo": {
    "file_name": "wiki_demo.txt",
    "file_sha1": "b2288edb05b233e5b35250fd4b308a5fa21fa66d",
    "columns": {
      "prompt": "text",
      "query": "",
      "response": "",
      "history": ""
    }
  },
  "all_cn_laws": {
    "script_url": "all_cn_laws",
    "columns": {
      "prompt": "text",
      "query": "",
      "response": "",
      "history": ""
    }
<<<<<<< HEAD
=======
  },
  "wikitext": {
    "hf_hub_url": "conceptofmind/wikitext-2-v1-clean",
    "columns": {
      "prompt": "text",
      "query": "",
      "response": "",
      "history": ""
    }
>>>>>>> 11f8b197
  }
}<|MERGE_RESOLUTION|>--- conflicted
+++ resolved
@@ -225,27 +225,6 @@
       "history": "history"
     }
   },
-<<<<<<< HEAD
-=======
-  "lima": {
-    "script_url": "lima",
-    "columns": {
-      "prompt": "instruction",
-      "query": "",
-      "response": "output",
-      "history": "history"
-    }
-  },
-  "math_instruct": {
-    "hf_hub_url": "alpayariyak/MATH_Instruct_no_input",
-    "columns": {
-      "prompt": "instruction",
-      "query": "",
-      "response": "output",
-      "history": ""
-    }
-  },
->>>>>>> 11f8b197
   "hh_rlhf_en": {
     "script_url": "hh_rlhf_en",
     "columns": {
@@ -293,8 +272,6 @@
       "history": "history"
     }
   },
-<<<<<<< HEAD
-=======
   "oasst_dolly_hhrlhf": {
     "hf_hub_url": "VMware/open-instruct-v1-oasst-dolly-hhrlhf",
     "columns": {
@@ -304,7 +281,6 @@
       "history": ""
     }
   },
->>>>>>> 11f8b197
   "wiki_demo": {
     "file_name": "wiki_demo.txt",
     "file_sha1": "b2288edb05b233e5b35250fd4b308a5fa21fa66d",
@@ -323,8 +299,6 @@
       "response": "",
       "history": ""
     }
-<<<<<<< HEAD
-=======
   },
   "wikitext": {
     "hf_hub_url": "conceptofmind/wikitext-2-v1-clean",
@@ -334,6 +308,5 @@
       "response": "",
       "history": ""
     }
->>>>>>> 11f8b197
   }
 }