# Inspired by: https://github.com/lvwerra/trl/blob/main/examples/research_projects/stack_llama/scripts/rl_training.py

import math
from trl import PPOConfig
from torch.optim import AdamW
from typing import TYPE_CHECKING, Optional, List
from transformers import DataCollatorForSeq2Seq
from transformers.optimization import get_scheduler

from llmtuner.dsets import get_dataset, preprocess_dataset
from llmtuner.extras.ploting import plot_loss
from llmtuner.tuner.core import load_model_and_tokenizer
from llmtuner.tuner.ppo.trainer import PPOPeftTrainer

if TYPE_CHECKING:
    from transformers import Seq2SeqTrainingArguments, TrainerCallback
    from llmtuner.hparams import ModelArguments, DataArguments, FinetuningArguments, GeneratingArguments


def run_ppo(
    model_args: "ModelArguments",
    data_args: "DataArguments",
    training_args: "Seq2SeqTrainingArguments",
    finetuning_args: "FinetuningArguments",
    generating_args: "GeneratingArguments",
    callbacks: Optional[List["TrainerCallback"]] = None
):
    dataset = get_dataset(model_args, data_args)
    model, tokenizer = load_model_and_tokenizer(model_args, finetuning_args, training_args.do_train, stage="ppo")
    dataset = preprocess_dataset(dataset, tokenizer, data_args, training_args, stage="ppo")
    data_collator = DataCollatorForSeq2Seq(tokenizer=tokenizer, label_pad_token_id=tokenizer.pad_token_id)

    ppo_config = PPOConfig(
        model_name=model_args.model_name_or_path,
        learning_rate=training_args.learning_rate,
        mini_batch_size=training_args.per_device_train_batch_size,
        batch_size=training_args.per_device_train_batch_size * training_args.gradient_accumulation_steps,
        gradient_accumulation_steps=training_args.gradient_accumulation_steps,
        ppo_epochs=1,
        max_grad_norm=training_args.max_grad_norm,
<<<<<<< HEAD
        log_with=training_args.report_to,
        optimize_cuda_cache=True,
        # init_kl_coef=model_args.init_kl_coef,
        # gamma=1,
        # lam=0.95,
        # vf_coef=0.1,
    )

    # optimizer = Adafactor(
    #     filter(lambda p: p.requires_grad, model.parameters()),
    #     scale_parameter=False,
    #     relative_step=False,
    #     warmup_init=False,
    #     lr=ppo_config.learning_rate,
    # )
    optimizer = AdamW(filter(lambda p: p.requires_grad, model.parameters()), lr=ppo_config.learning_rate)
    total_train_batch_size = \
=======
        seed=training_args.seed,
        optimize_cuda_cache=True
    )

    optimizer = AdamW(filter(lambda p: p.requires_grad, model.parameters()), lr=training_args.learning_rate)
    total_train_batch_size = (
>>>>>>> 20a29297
        training_args.per_device_train_batch_size * training_args.gradient_accumulation_steps * training_args.world_size
    )
    num_training_steps = training_args.num_train_epochs * math.ceil(len(dataset) / total_train_batch_size)
    lr_scheduler = get_scheduler(
        training_args.lr_scheduler_type,
        optimizer=optimizer,
        num_warmup_steps=training_args.get_warmup_steps(num_training_steps),
        num_training_steps=num_training_steps
    )

    # Initialize our Trainer
    ppo_trainer = PPOPeftTrainer(
        training_args=training_args,
        finetuning_args=finetuning_args,
        generating_args=generating_args,
        callbacks=callbacks,
        config=ppo_config,
        model=model,
        ref_model=None,
        tokenizer=tokenizer,
        dataset=dataset,
        data_collator=data_collator,
        optimizer=optimizer,
        lr_scheduler=lr_scheduler
    )

    # Training
    if training_args.do_train:
        ppo_trainer.ppo_train(max_target_length=data_args.max_target_length)
        ppo_trainer.save_model()
        ppo_trainer.save_state() # must be called after save_model to have a folder
        if ppo_trainer.is_world_process_zero() and model_args.plot_loss:
            plot_loss(training_args.output_dir, keys=["loss", "reward"])<|MERGE_RESOLUTION|>--- conflicted
+++ resolved
@@ -38,9 +38,9 @@
         gradient_accumulation_steps=training_args.gradient_accumulation_steps,
         ppo_epochs=1,
         max_grad_norm=training_args.max_grad_norm,
-<<<<<<< HEAD
         log_with=training_args.report_to,
         optimize_cuda_cache=True,
+        seed=training_args.seed,
         # init_kl_coef=model_args.init_kl_coef,
         # gamma=1,
         # lam=0.95,
@@ -54,16 +54,10 @@
     #     warmup_init=False,
     #     lr=ppo_config.learning_rate,
     # )
-    optimizer = AdamW(filter(lambda p: p.requires_grad, model.parameters()), lr=ppo_config.learning_rate)
-    total_train_batch_size = \
-=======
-        seed=training_args.seed,
-        optimize_cuda_cache=True
-    )
+
 
     optimizer = AdamW(filter(lambda p: p.requires_grad, model.parameters()), lr=training_args.learning_rate)
     total_train_batch_size = (
->>>>>>> 20a29297
         training_args.per_device_train_batch_size * training_args.gradient_accumulation_steps * training_args.world_size
     )
     num_training_steps = training_args.num_train_epochs * math.ceil(len(dataset) / total_train_batch_size)
